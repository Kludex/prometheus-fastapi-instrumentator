--- conflicted
+++ resolved
@@ -44,14 +44,10 @@
                 certain environment variable is set to `true`? Usecase: A base
                 FastAPI app that is used by multiple distinct apps. The apps
                 only have to set the variable to be instrumented.
-<<<<<<< HEAD
             should_instrument_requests_inprogress: Enables a gauge that shows
                 the inprogress requests. See also the related args starting
                 with `inprogress`.
             excluded_handlers: List of strings that will be compiled to regex 
-=======
-            excluded_handlers: List of strings that will be compiled to regex
->>>>>>> 9a4ec38a
                 patterns. All matches will be skipped and not instrumented.
             round_latency_decimals: Number of decimals latencies should be
                 rounded to. Ignored unless `should_round_latency_decimals` is
